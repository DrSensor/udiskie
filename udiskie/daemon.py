"""
Udisks event daemon module.

Provides the class `Daemon` which listens to udisks events. When a change
occurs this class detects what has changed and triggers an appropriate
event.

"""
__all__ = ['Daemon']

import logging
import sys

class Job(object):
    """
    Job information struct for devices.
    """
    __slots__ = ['id', 'percentage']

    def __init__(self, id, percentage):
        self.id = id
        self.percentage = percentage

class DeviceState(object):
    """
    State information struct for devices.
    """
    __slots__ = ['mounted', 'has_media', 'unlocked']

    def __init__(self, mounted, has_media, unlocked):
        self.mounted = mounted
        self.has_media = has_media
        self.unlocked = unlocked

class Daemon(object):
    """
    Udisks listener daemon.

    Listens to udisks events. When a change occurs this class detects what
    has changed and triggers an appropriate event. Valid events are:

        - device_added    / device_removed
        - device_unlocked / device_locked
        - device_mounted  / device_unmounted
        - media_added     / media_removed
        - device_changed

    A very primitive mechanism that gets along without external
    dependencies is used for event dispatching. The methods `connect` and
    `disconnect` can be used to add or remove event handlers.

    """
    def __init__(self, udisks):
        """
        Initialize object and start listening to udisks events.
        """
        self.log = logging.getLogger('udiskie.daemon.Daemon')
        self.state = {}
        self.jobs = {}
        self.udisks = udisks

<<<<<<< HEAD
        self.event_handlers = {
            'device_added': [],
            'device_removed': [],
            'device_mounted': [],
            'device_unmounted': [],
            'media_added': [],
            'media_removed': [],
            'device_unlocked': [],
            'device_locked': [],
            'device_changed': [self.on_device_changed]
        }

        for device in self.udisks.get_all():
            self._store_device_state(device)
=======
        event_stems = [
            'device_add',
            'device_remov',
            'device_mount',
            'device_unmount',
            'media_add',
            'media_remov',
            'device_unlock',
            'device_lock',
            'device_chang', ]

        self.event_handlers = {}
        for stem in event_stems:
            self.event_handlers[stem + 'ed'] = []
            self.event_handlers[stem + 'ing'] = []
>>>>>>> 8b3d19ff

        self.connect(self.on_device_changed, 'device_changed')

        udisks.bus.add_signal_receiver(
            self._device_added,
            signal_name='DeviceAdded',
            bus_name='org.freedesktop.UDisks')
        udisks.bus.add_signal_receiver(
            self._device_removed,
            signal_name='DeviceRemoved',
            bus_name='org.freedesktop.UDisks')
        udisks.bus.add_signal_receiver(
            self._device_changed,
            signal_name='DeviceChanged',
            bus_name='org.freedesktop.UDisks')
        udisks.bus.add_signal_receiver(
            self._device_job_changed,
            signal_name='DeviceJobChanged',
            bus_name='org.freedesktop.UDisks')

    # events
    def on_device_changed(self, udevice, old_state, new_state):
        """Detect type of event and trigger appropriate event handlers."""
        if old_state is None:
            self.trigger('device_added', udevice)
            return
        d = {}
        d['media_added'] = new_state.has_media and not old_state.has_media
        d['media_removed'] = old_state.has_media and not new_state.has_media
        for event in d:
            if d[event]:
                self.trigger(event, udevice)

    # event machinery
    def trigger(self, event, device, *args):
        """Trigger event handlers."""
        self.log.debug('%s: %s' % (event, device))
        for handler in self.event_handlers[event]:
            handler(device, *args)

    def connect(self, handler, event=None):
        """Connect an event handler."""
        if event:
            self.event_handlers[event].append(handler)
        else:
            for event in self.event_handlers:
                if hasattr(handler, event):
                    self.connect(getattr(handler, event), event)

    def disconnect(self, handler, event=None):
        """Disconnect an event handler."""
        if event:
            self.event_handlers.remove(handler)
        else:
            for event in self.event_handlers:
                if hasattr(handler, event):
                    self.disconnect(getattr(handler, event), event)

    # udisks event listeners
    def _device_added(self, object_path):
        try:
            udevice = self.udisks.create_device(object_path)
            self._store_device_state(udevice)
            self.trigger('device_added', udevice)
        except self.udisks.Exception:
            err = sys.exc_info()[1]
            self.log.error('%s(%s): %s' % ('device_added', object_path, err))

    def _device_removed(self, object_path):
        try:
            self.trigger('device_removed', object_path)
            self._remove_device_state(object_path)
        except self.udisks.Exception:
            err = sys.exc_info()[1]
            self.log.error('%s(%s): %s' % ('device_removed', object_path, err))

    def _device_changed(self, object_path):
        try:
            udevice = self.udisks.create_device(object_path)
            old_state = self._get_device_state(object_path)
            new_state = self._store_device_state(udevice)
            self.trigger('device_changed', udevice, old_state, new_state)
        except self.udisks.Exception:
            err = sys.exc_info()[1]
            self.log.error('%s(%s): %s' % ('device_changed', object_path, err))

    # NOTE: it seems the udisks1 documentation for DeviceJobChanged is
    # fatally incorrect!
    def _device_job_changed(self,
                            object_path,
                            job_in_progress,
                            job_id,
                            job_initiated_by_user,
                            job_is_cancellable,
                            job_percentage):

        """Detect type of event and trigger appropriate event handlers."""
        try:
            event_mapping = {
                'FilesystemMount': 'device_mount',
                'FilesystemUnmount': 'device_unmount',
                'LuksUnlock': 'device_unlock',
                'LuksLock': 'device_lock', }
            if not job_in_progress and object_path in self.jobs:
                job_id = self.jobs[object_path].id

            if job_id in event_mapping:
                event_name = event_mapping[job_id]
                dev = self.udisks.create_device(object_path)
                if job_in_progress:
                    self.trigger(event_name + 'ing', dev, job_percentage)
                    self.jobs[object_path] = Job(job_id, job_percentage)
                else:
                    self.trigger(event_name + 'ed', dev)
                    del self.jobs[object_path]
        except self.udisks.Exception:
            err = sys.exc_info()[1]
            self.log.error('%s(%s): %s' % ('_device_job_changed', object_path, err))


    # internal state keeping
    def _store_device_state(self, device):
        self.state[device.object_path] = DeviceState(
            device.is_mounted,
            device.has_media,
            device.is_unlocked)
        return self.state[device.object_path]

    def _remove_device_state(self, object_path):
        if object_path in self.state:
            del self.state[object_path]

    def _get_device_state(self, object_path):
        return self.state.get(object_path)
<|MERGE_RESOLUTION|>--- conflicted
+++ resolved
@@ -59,22 +59,6 @@
         self.jobs = {}
         self.udisks = udisks
 
-<<<<<<< HEAD
-        self.event_handlers = {
-            'device_added': [],
-            'device_removed': [],
-            'device_mounted': [],
-            'device_unmounted': [],
-            'media_added': [],
-            'media_removed': [],
-            'device_unlocked': [],
-            'device_locked': [],
-            'device_changed': [self.on_device_changed]
-        }
-
-        for device in self.udisks.get_all():
-            self._store_device_state(device)
-=======
         event_stems = [
             'device_add',
             'device_remov',
@@ -90,7 +74,6 @@
         for stem in event_stems:
             self.event_handlers[stem + 'ed'] = []
             self.event_handlers[stem + 'ing'] = []
->>>>>>> 8b3d19ff
 
         self.connect(self.on_device_changed, 'device_changed')
 
