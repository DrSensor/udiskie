"""
User prompt utility.
"""

from distutils.spawn import find_executable
import getpass
import logging
import subprocess
import sys

from gi.repository import Gtk

from udiskie.locale import _


__all__ = ['password', 'browser']


def require_Gtk():
    """
    Make sure Gtk is properly initialized.

    :raises RuntimeError: if Gtk can not be properly initialized
    """
    # if we attempt to create any GUI elements with no X server running the
    # program will just crash, so let's make a way to catch this case:
<<<<<<< HEAD
    if not Gtk.init_check()[0]:
        raise RuntimeError(_("X server not connected!"))
=======
    if not Gtk.init_check(None)[0]:
        raise RuntimeError("X server not connected!")
>>>>>>> a41256a2


dialog_definition = r"""
<interface>
  <object class="GtkDialog" id="entry_dialog">
    <property name="border_width">5</property>
    <property name="window_position">center</property>
    <property name="type_hint">dialog</property>
    <child internal-child="vbox">
      <object class="GtkBox">
        <property name="spacing">6</property>
        <property name="border_width">6</property>
        <child>
          <object class="GtkLabel" id="message">
            <property name="xalign">0</property>
          </object>
        </child>
        <child>
          <object class="GtkEntry" id="entry">
            <property name="visibility">False</property>
            <property name="activates_default">True</property>
          </object>
        </child>
        <child internal-child="action_area">
          <object class="GtkButtonBox">
            <child>
              <object class="GtkButton" id="cancel_button">
                <property name="label">gtk-cancel</property>
                <property name="use_stock">True</property>
              </object>
            </child>
            <child>
              <object class="GtkButton" id="ok_button">
                <property name="label">gtk-ok</property>
                <property name="use_stock">True</property>
                <property name="can_default">True</property>
                <property name="has_default">True</property>
              </object>
            </child>
          </object>
        </child>
      </object>
    </child>
    <action-widgets>
      <action-widget response="-6">cancel_button</action-widget>
      <action-widget response="-5">ok_button</action-widget>
    </action-widgets>
  </object>
</interface>
"""


def password_dialog(title, message):
    """
    Show a Gtk password dialog.

    :param str title:
    :param str message:
    :returns: the password or ``None`` if the user aborted the operation
    :rtype: str
    :raises RuntimeError: if Gtk can not be properly initialized
    """
    require_Gtk()
    builder = Gtk.Builder.new_from_string(dialog_definition, -1)
    dialog = builder.get_object('entry_dialog')
    label = builder.get_object('message')
    entry = builder.get_object('entry')
    dialog.set_title(title)
    label.set_label(message)
    dialog.show_all()
    response = dialog.run()
    dialog.hide()
    if response == Gtk.ResponseType.OK:
        return entry.get_text()
    else:
        return None


def get_password_gui(device):
    """Get the password to unlock a device from GUI."""
    text = _('Enter password for {0.device_presentation}: ', device)
    try:
        return password_dialog('udiskie', text)
    except RuntimeError:
        return None


def get_password_tty(device):
    """Get the password to unlock a device from terminal."""
    text = _('Enter password for {0.device_presentation}: ', device)
    try:
        return getpass.getpass(text)
    except EOFError:
        print("")
        return None


def password(hint_gui):
    """
    Create a password prompt function.

    :param bool hint_gui: whether a GUI input dialog should be preferred
    """
    def gui():
        try:
            require_Gtk()
            return get_password_gui
        except RuntimeError:
            return None
    def tty():
        if sys.stdin.isatty():
            return get_password_tty
        else:
            return None
    if hint_gui:
        return gui() or tty()
    else:
        return tty() or gui()


def browser(browser_name='xdg-open'):
    """
    Create a browse-directory function.

    :param str browser_name: file manager program name
    :returns: one-parameter open function
    :rtype: callable
    """
    if not browser_name:
        return None
    executable = find_executable(browser_name)
    if executable is None:
        # Why not raise an exception? -I think it is more convenient (for
        # end users) to have a reasonable default, without enforcing it.
        logging.getLogger(__name__).warn(
            _("Can't find file browser: {0!r}. "
              "You may want to change the value for the '-b' option.",
              browser_name))
        return None
    def browse(path):
        return subprocess.Popen([executable, path])
    return browse<|MERGE_RESOLUTION|>--- conflicted
+++ resolved
@@ -24,13 +24,8 @@
     """
     # if we attempt to create any GUI elements with no X server running the
     # program will just crash, so let's make a way to catch this case:
-<<<<<<< HEAD
-    if not Gtk.init_check()[0]:
+    if not Gtk.init_check(None)[0]:
         raise RuntimeError(_("X server not connected!"))
-=======
-    if not Gtk.init_check(None)[0]:
-        raise RuntimeError("X server not connected!")
->>>>>>> a41256a2
 
 
 dialog_definition = r"""
