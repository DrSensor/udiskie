--- conflicted
+++ resolved
@@ -55,20 +55,12 @@
             return True
         fstype = str(device.id_type)
         filter = filter or self.filter
-<<<<<<< HEAD
         options = ','.join(filter.get_mount_options(device) if filter else [])
-
-        log.debug('attempting to mount device %s (%s:%s)' % (device, fstype, options))
-        try:
-            device.mount(fstype=fstype, options=options)
-=======
-        options = filter.get_mount_options(device) if filter else []
         try:
             log.debug('mounting device %s (%s:%s)' % (device, fstype, options))
-            mount_path = device.mount(fstype, options)
+            mount_path = device.mount(fstype=fstype, options=options)
             log.info('mounted device %s on %s' % (device, mount_path))
             return True
->>>>>>> d67f8c72
         except device.Exception:
             err = sys.exc_info()[1]
             log.error('failed to mount device %s: %s' % (device, err))
@@ -127,14 +119,9 @@
                 return False
             # unlock device
             try:
-<<<<<<< HEAD
-                holder_dev = device.unlock(password)
-                log.info('unlocked device %s on %s' % (device, holder_dev.device_file))
-=======
                 log.debug('unlocking device %s' % (device,))
-                mount_path = device.unlock(password, []).device_file
+                mount_path = device.unlock(password).device_file
                 log.info('unlocked device %s on %s' % (device, mount_path))
->>>>>>> d67f8c72
                 return True
             except device.Exception:
                 err = sys.exc_info()[1]
@@ -158,15 +145,10 @@
             log.debug('not locking locked device %s' % (device,))
             return True
         try:
-<<<<<<< HEAD
-            device.lock()
-            logger.info('locked device %s' % (device,))
-=======
             log.debug('locking device %s' % (device,))
             device.lock()
             log.info('locked device %s' % (device,))
             return True
->>>>>>> d67f8c72
         except device.Exception:
             err = sys.exc_info()[1]
             log.error('failed to lock device %s: %s' % (device, err))
@@ -214,26 +196,13 @@
         elif device.is_crypto:
             if force and device.is_unlocked:
                 self.remove_device(device.luks_cleartext_holder, force=True)
-<<<<<<< HEAD
-            return self.lock_device(device)
+            success = self.lock_device(device)
         elif force and (device.is_partition_table or device.is_drive):
             success = True
             for dev in self.get_all_handleable():
-                if (dev.is_partition and dev.partition_slave == device) or (dev.is_toplevel and dev.drive == device) and (dev != device):
-                    ret = self.remove_device(dev, force=True)
-                    if ret is None:
-                        success = None
-                    else:
-                        success = success and ret
-            return success
-=======
-            success = self.lock_device(device)
-        elif force and device.is_partition_table:
-            success = True
-            for dev in self.get_all_handleable():
-                if dev.is_partition and dev.partition_slave == device:
+                if ((dev.is_partition and dev.partition_slave == device) or
+                    (dev.is_toplevel and dev.drive == device and dev != device)):
                     success = self.remove_device(dev, force=True, detach=detach, eject=eject, lock=lock) and success
->>>>>>> d67f8c72
         else:
             log.debug('not removing unhandled device %s' % (device,))
             success = True
@@ -250,66 +219,36 @@
         """Eject a device after unmounting all its mounted filesystems."""
         log = logging.getLogger('udiskie.mount.eject_device')
         drive = device.drive
-<<<<<<< HEAD
         if not (drive.is_drive and drive.is_ejectable):
-            logger.debug('drive not ejectable: %s' % drive)
-=======
-        if drive.is_drive and drive.is_ejectable:
-            if force:
-                self.remove_device(drive, force=True)
-            try:
-                log.debug('ejecting device %s' % (device,))
-                drive.eject()
-                log.info('ejected device %s' % (device,))
-                return True
-            except drive.Exception:
-                log.warning('failed to eject device %s' % (device,))
-                return False
-        else:
             log.debug('drive not ejectable: %s' % drive)
->>>>>>> d67f8c72
             return False
         if force:
             self.remove_device(drive, force=True)
         try:
+            log.debug('ejecting device %s' % (device,))
             drive.eject()
-            logger.info('ejected device %s' % (device,))
+            log.info('ejected device %s' % (device,))
             return True
         except drive.Exception:
-            logger.warning('failed to eject device %s' % (device,))
+            log.error('failed to eject device %s' % (device,))
             return False
 
     def detach_device(self, device, force=False):
         """Detach a device after unmounting all its mounted filesystems."""
         log = logging.getLogger('udiskie.mount.detach_device')
         drive = device.drive
-<<<<<<< HEAD
         if not (drive.is_drive and drive.is_detachable):
-            logger.warning('drive not detachable: %s' % drive)
+            logger.debug('drive not detachable: %s' % drive)
             return False
         if force:
             self.remove_device(drive, force=True)
         try:
+            log.debug('detaching device %s' % (device,))
             drive.detach()
-            logger.info('detached device %s' % (device,))
+            log.info('detached device %s' % (device,))
             return True
         except drive.Exception:
-            logger.warning('failed to detach device %s' % (device,))
-=======
-        if drive.is_drive and drive.is_detachable:
-            if force:
-                self.remove_device(drive, force=True)
-            try:
-                log.debug('detaching device %s' % (device,))
-                drive.detach()
-                log.info('detached device %s' % (device,))
-                return True
-            except drive.Exception:
-                log.error('failed to detach device %s' % (device,))
-                return False
-        else:
-            log.debug('drive not detachable: %s' % drive)
->>>>>>> d67f8c72
+            logger.error('failed to detach device %s' % (device,))
             return False
 
     # mount_all/unmount_all
@@ -332,66 +271,11 @@
 
     def eject_all(self, force=True):
         """Eject all ejectable devices."""
-<<<<<<< HEAD
-        ejected = []
-        for device in self.udisks.get_all():
-            if (device.is_drive and
-                device.is_external and
-                device.is_ejectable and
-                eject_device(device, force=True)):
-                ejected.append(device)
-        return ejected
-
-    def detach_all(self):
-        """Detach all detachable devices."""
-        detached = []
-        for device in self.udisks.get_all():
-            if (device.is_drive and
-                device.is_external and
-                device.is_detachable and
-                self.detach_device(device, force=True)):
-                detached.append(device)
-        return detached
-
-    # mount a holder/lock a slave
-    def mount_holder(self, device, filter=None, prompt=None):
-        """
-        Mount or unlock the holder device of this unlocked LUKS device.
-
-        Will not mount the holder if the device is not unlocked.
-        Return value indicates success
-
-        """
-        logger = logging.getLogger('udiskie.mount.lock_slave')
-        if not device.is_unlocked:
-            logger.debug('skipping locked or non-luks device %s' % (device,))
-            return False
-        holder_path = device.luks_cleartext_holder
-        holder = self.udisks.create_device(holder_path)
-        return self.add_device(holder, filter=filter, prompt=prompt)
-
-    def lock_slave(self, device):
-        """
-        Lock the luks slave of this device.
-
-        Will not lock the slave if it is still used by any mounted file system.
-        Return value indicates success.
-
-        """
-        logger = logging.getLogger('udiskie.mount.lock_slave')
-        if not device.is_luks_cleartext:
-            logger.debug('skipping non-luks-cleartext device %s' % (device,))
-            return False
-        if device.in_use:
-            return False
-        return self.lock_device(device.luks_cleartext_slave)
-=======
         success = True
         for device in self.get_all_handleable():
             if device.is_drive and device.is_ejectable:
                 success = self.eject_device(device, force=force) and success
         return success
->>>>>>> d67f8c72
 
     def detach_all(self, force=True):
         """Detach all detachable devices."""
@@ -459,15 +343,9 @@
         filesystem or the device is a LUKS encrypted volume.
 
         """
-<<<<<<< HEAD
-        # FIXME: what about drives
         return (device.is_block and
                 device.is_external and
                 (not self.filter or not self.filter.is_ignored(device)))
-=======
-        return device.is_external and (not self.filter or
-                                       not self.filter.is_ignored(device))
->>>>>>> d67f8c72
 
     def get_all_handleable(self):
         """
