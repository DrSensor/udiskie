--- conflicted
+++ resolved
@@ -275,12 +275,6 @@
         """
         Enumerate all device objects currently known to udisks.
 
-<<<<<<< HEAD
-    @property
-    def devices(self):
-        """List of all devices."""
-        return list(self.get_all())
-=======
         NOTE: returns only devices that are still valid. This protects from
         race conditions inside udiskie.
 
@@ -289,24 +283,16 @@
             dev = self.create_device(object_path)
             if dev.is_valid:
                 yield dev
->>>>>>> de352032
 
     def get_all_handleable(self):
         """
         Enumerate all handleable devices currently known to udisks.
 
-<<<<<<< HEAD
-    @property
-    def handleable_devices(self):
-        """List of all handleable devices."""
-        return list(self.get_all_handleable())
-=======
         NOTE: returns only devices that are still valid. This protects from
         race conditions inside udiskie.
 
         """
         return (dev for dev in self.get_all() if dev.is_handleable)
->>>>>>> de352032
 
     def get_device(self, path):
         """
